<<<<<<< HEAD
# Javascript UltimateTicTacToe
=======
# Javascript_UltimateTicTacToe
>>>>>>> a32ca44b
This is a javascript version of the bigtactoe game I made in C++. It will hopefully be better coded. After the game is finished, I will work on converting it to online multiplayer game hosted on my webserver. <|MERGE_RESOLUTION|>--- conflicted
+++ resolved
@@ -1,6 +1,3 @@
-<<<<<<< HEAD
 # Javascript UltimateTicTacToe
-=======
-# Javascript_UltimateTicTacToe
->>>>>>> a32ca44b
+
 This is a javascript version of the bigtactoe game I made in C++. It will hopefully be better coded. After the game is finished, I will work on converting it to online multiplayer game hosted on my webserver. 