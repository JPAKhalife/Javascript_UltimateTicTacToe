--- conflicted
+++ resolved
@@ -8,13 +8,10 @@
 
 # Copy HTML and CSS files from src to dist
 cp ./src/FrontEnd/*.html ./dist/
-<<<<<<< HEAD
 cp ./src/FrontEnd/*.css ./dist/
 # Copy the assets and content to dist
 cp -r ./src/assets ./dist/assets
-=======
-cp ./src/FrontEnd*.css ./dist/
->>>>>>> 7617522b
+
 
 # Build the backend and frontend using webpack
 npx webpack --config webpack-back.config.js --mode production 
